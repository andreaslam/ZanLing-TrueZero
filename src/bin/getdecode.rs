--- conflicted
+++ resolved
@@ -18,12 +18,8 @@
     let bs = BoardStack::new(board);
     let sw = Instant::now();
     let converted_tensor = convert_board(&bs);
-<<<<<<< HEAD
     println!("Elapsed time: {}ms", sw.elapsed().as_nanos() as f32 / 1e6);
     let converted_tensor = converted_tensor.reshape([-1]);
-=======
-    let converted_tensor = converted_tensor.reshape([21, 8, 8]);
->>>>>>> d354dc4d
     converted_tensor.print();
     debug_print(&format!(
         "Elapsed time: {}ms",
