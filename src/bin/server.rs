--- conflicted
+++ resolved
@@ -20,19 +20,12 @@
     net_path: Arc<Mutex<Option<String>>>,
     net_data: Arc<Mutex<Option<Vec<u8>>>>,
     tb_link: Arc<Mutex<Option<(String, String)>>>,
-<<<<<<< HEAD
     transfer_in_progress: Arc<Mutex<bool>>,
-=======
->>>>>>> d354dc4d
 ) {
     let mut cloned_handle = stream.try_clone().unwrap();
     let mut reader = BufReader::new(&stream);
     let mut has_net = false;
-<<<<<<< HEAD
     let mut needs_tb_link = false;
-=======
-    let mut needs_tb_link = false; // by default each thread would not require a TensorBoard link
->>>>>>> d354dc4d
     loop {
         let mut recv_msg = String::new();
         if let Err(_) = reader.read_line(&mut recv_msg) {
@@ -44,13 +37,6 @@
             let message: MessageServer = match serde_json::from_str(&recv_msg) {
                 Ok(msg) => msg,
                 Err(_) => {
-<<<<<<< HEAD
-=======
-                    // eprintln!(
-                    //     "[Error] Error deserialising message! {:?} {}",
-                    //     recv_msg, err
-                    // );
->>>>>>> d354dc4d
                     recv_msg.clear();
                     continue;
                 }
@@ -62,11 +48,7 @@
             let mut net_path = net_path.lock().unwrap();
             let mut net_data = net_data.lock().unwrap();
             let mut tb_link = tb_link.lock().unwrap();
-<<<<<<< HEAD
             let mut transfer_in_progress = transfer_in_progress.lock().unwrap();
-=======
-            // TODO: find more msg types to NOT save to all_messages
->>>>>>> d354dc4d
             let saved_msg: MessageServer = message.clone();
             let purpose = message.purpose;
 
@@ -85,10 +67,6 @@
                                     }
                                 })
                                 .count();
-<<<<<<< HEAD
-=======
-                            // println!("id {}", id);
->>>>>>> d354dc4d
                             message_send = MessageServer {
                                 purpose: MessageType::IdentityConfirmation((entity, id)),
                             };
@@ -131,41 +109,9 @@
                                     }
                                 })
                                 .count();
-<<<<<<< HEAD
-=======
                             message_send = MessageServer {
                                 purpose: MessageType::IdentityConfirmation((entity, id)),
                             };
-                        }
-                        Entity::TBHost => {
-                            all_messages.push(saved_msg.clone());
-                            let id = all_messages
-                                .iter()
-                                .filter(|&n| {
-                                    *n == MessageServer {
-                                        purpose: MessageType::Initialise(Entity::GUIMonitor),
-                                    }
-                                })
-                                .count();
->>>>>>> d354dc4d
-                            message_send = MessageServer {
-                                purpose: MessageType::IdentityConfirmation((entity, id)),
-                            };
-                            let tb_link_request = MessageServer {
-                                purpose: MessageType::RequestingTBLink,
-                            };
-
-                            println!("[Server] Requested TensorBoard link");
-
-                            let mut serialised = serde_json::to_string(&tb_link_request)
-                                .expect("serialisation failed");
-                            serialised += "\n";
-                            if let Err(msg) = cloned_handle.write_all(serialised.as_bytes()) {
-                                eprintln!("Error sending identification! {}", msg);
-                                break;
-                            } else {
-                                println!("[Server] Requesting net");
-                            }
                         }
                         Entity::TBHost => {
                             all_messages.push(saved_msg.clone());
@@ -214,13 +160,8 @@
                     continue;
                 }
                 MessageType::JobSendPath(_) => {
-<<<<<<< HEAD
                     debug_print!("JobSendPath message received");
                     let refresh_msg = MessageServer {
-=======
-                    let refresh_msg = MessageServer {
-                        // purpose: MessageType::NewNetworkPath(path.clone()),
->>>>>>> d354dc4d
                         purpose: MessageType::RequestingTBLink,
                     };
                     let mut serialised =
@@ -229,11 +170,6 @@
                     if let Err(msg) = cloned_handle.write_all(serialised.as_bytes()) {
                         eprintln!("Error sending identification! {}", msg);
                         break;
-<<<<<<< HEAD
-=======
-                    } else {
-                        // println!("[Server] Sending net path {}", path.clone());
->>>>>>> d354dc4d
                     }
                 }
                 MessageType::StatisticsSend(statistics) => {
@@ -290,13 +226,8 @@
                     println!("[Warning] Identity Confirmation Message type is not possible")
                 }
                 MessageType::JobSendData(_) => {
-<<<<<<< HEAD
                     debug_print!("JobSendData message received");
                     let refresh_msg = MessageServer {
-=======
-                    let refresh_msg = MessageServer {
-                        // purpose: MessageType::NewNetworkPath(path.clone()),
->>>>>>> d354dc4d
                         purpose: MessageType::RequestingTBLink,
                     };
                     let mut serialised =
@@ -305,11 +236,6 @@
                     if let Err(msg) = cloned_handle.write_all(serialised.as_bytes()) {
                         eprintln!("Error sending identification! {}", msg);
                         break;
-<<<<<<< HEAD
-=======
-                    } else {
-                        // println!("[Server] Sending net path {}", path.clone());
->>>>>>> d354dc4d
                     }
                 }
                 MessageType::NewNetworkData(data) => {
@@ -466,10 +392,7 @@
                 let cloned_net_path = Arc::clone(&net_path);
                 let cloned_net_data = Arc::clone(&net_data);
                 let cloned_tb_link = Arc::clone(&tb_link);
-<<<<<<< HEAD
                 let cloned_transfer_in_progress = Arc::clone(&transfer_in_progress);
-=======
->>>>>>> d354dc4d
                 println!("[Server] New connection: {}", addr);
 
                 {
@@ -488,10 +411,7 @@
                         cloned_net_path,
                         cloned_net_data,
                         cloned_tb_link,
-<<<<<<< HEAD
                         cloned_transfer_in_progress,
-=======
->>>>>>> d354dc4d
                     );
                 });
             }
