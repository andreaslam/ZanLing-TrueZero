use crate::{
    boardmanager::BoardStack,
    cache::{CacheEntryKey, CacheEntryValue},
<<<<<<< HEAD
    dataformat::{ZeroEvaluation, ZeroValuesPov},
    debug_print,
    executor::Packet,
    mcts_trainer::{Tree, Wdl},
=======
    dataformat::ZeroEvaluation,
    debug_print,
    executor::Packet,
    mcts_trainer::Tree,
>>>>>>> d354dc4d
    settings::SearchSettings,
    uci::UCIMsg,
};
use cozy_chess::Color;
use cozy_chess::Move;
use flume::{Receiver, Sender, TryRecvError};
use lru::LruCache;
use std::time::Instant;
use tokio::signal;

pub async fn get_move(
    bs: BoardStack,
    tensor_exe_send: Sender<Packet>,
    settings: SearchSettings,
    stop_signal: Option<Receiver<UCIMsg>>,
    mut cache: &mut LruCache<CacheEntryKey, CacheEntryValue>,
) -> (
    Move,
    ZeroEvaluation,
    Option<Vec<usize>>,
    ZeroEvaluation,
    u32,
) {
    let sw = Instant::now();
    debug_print!("Debug: Start of get_move function");

    let mut tree = Tree::new(bs, settings);
    debug_print!("Debug: Tree initialized");

    if tree.board.is_terminal() {
        panic!("No valid move!/Board is already game over!");
    }

    while tree.nodes[0].visits < settings.max_nodes as u32 {
        debug_print!("step {}", tree.nodes[0].visits);
        match stop_signal {
            Some(ref signal) => match signal.try_recv() {
                Ok(_) => {
                    if tree.nodes[0].visits < 1 {
                        debug_print!("Debug: Insufficient search to produce output");
                        tree.step(&tensor_exe_send, sw, 0, cache).await;
                    } else {
                        debug_print!("Debug: Stop signal received, breaking loop");
                        break;
                    }
                }
                Err(TryRecvError::Empty) => {
                    debug_print!("Debug: No stop signal, stepping tree");
                    tree.step(&tensor_exe_send, sw, 0, cache).await;
                }
                Err(TryRecvError::Disconnected) => {
                    debug_print!("Debug: Stop signal disconnected, breaking loop");
                    break;
                }
            },
            None => {
                tree.step(&tensor_exe_send, sw, 0, cache).await;
            }
        }
    }
    debug_print!("Debug: Tree search completed");

    let mut child_visits: Vec<u32> = Vec::new();
    for child in tree.nodes[0].children.clone() {
        child_visits.push(tree.nodes[child].visits);
    }

    let all_same = child_visits.iter().all(|&x| x == child_visits[0]);
    debug_print!("Debug: All child visits same: {}", all_same);

    let best_move_node = if !all_same {
        tree.nodes[0]
            .children
            .clone()
            .max_by_key(|&n| tree.nodes[n].visits)
            .expect("Error")
    } else {
        tree.nodes[0]
            .children
            .clone()
            .max_by(|a, b| {
                let a_node = &tree.nodes[*a];
                let b_node = &tree.nodes[*b];
                let a_policy = a_node.policy;
                let b_policy = b_node.policy;
                a_policy.partial_cmp(&b_policy).unwrap()
            })
            .expect("Error")
    };
    debug_print!("Debug: Best move node selected: {}", best_move_node);

    let best_move = tree.nodes[best_move_node].mv;
    debug_print!("Debug: Best move determined: {:?}", best_move);
    let mut total_visits_list = Vec::new();
    for child in tree.nodes[0].children.clone() {
        total_visits_list.push(tree.nodes[child].visits);
        let msg = tree.display_node(child);
        debug_print!("{}", msg);
    }
    debug_print!("Debug: Total visits list: {:?}", total_visits_list);

    let total_visits: u32 = total_visits_list.iter().sum();
    debug_print!("Debug: Total visits: {}", total_visits);

    let mut pi: Vec<f32> = Vec::new();
    for &t in &total_visits_list {
        let prob = t as f32 / total_visits as f32;
        pi.push(prob);
    }
    debug_print!("Debug: Pi vector: {:?}", pi);

    let mut all_pol = Vec::new();
    for child in tree.nodes[0].clone().children {
        all_pol.push(tree.nodes[child].policy);
    }

    debug_print!("Debug: All policies: {:?}", all_pol);
    tree.nodes[0].display_full_tree(&tree);
<<<<<<< HEAD
    let v_p_vals = ZeroValuesPov {
        value: tree.nodes[0].wdl.w - tree.nodes[0].wdl.l,
        wdl: tree.nodes[0].wdl,
        moves_left: tree.nodes[0].moves_left,
    };

    let v_p = ZeroEvaluation {
        // network evaluation, NOT search/empirical data
        values: v_p_vals,
=======
    let v_p = ZeroEvaluation {
        values: tree.nodes[0].value,
>>>>>>> d354dc4d
        policy: all_pol,
    };
    debug_print!("Debug: ZeroEvaluation v_p created");

    let search_data_vals = ZeroValuesPov {
        value: match tree.board.board().side_to_move() {
            Color::White => tree.nodes[0].get_q_val(tree.settings),
            Color::Black => -tree.nodes[0].get_q_val(tree.settings),
        },
        wdl: match tree.board.board().side_to_move() {
            Color::White => Wdl {
                w: tree.nodes[0].total_wdl.w / tree.nodes[0].visits as f32,
                d: tree.nodes[0].total_wdl.d / tree.nodes[0].visits as f32,
                l: tree.nodes[0].total_wdl.l / tree.nodes[0].visits as f32,
            },
            Color::Black => Wdl {
                w: tree.nodes[0].total_wdl.l / tree.nodes[0].visits as f32,
                d: tree.nodes[0].total_wdl.d / tree.nodes[0].visits as f32,
                l: tree.nodes[0].total_wdl.w / tree.nodes[0].visits as f32,
            },
        },
        moves_left: tree.nodes[0].moves_left_total / tree.nodes[0].visits as f32,
    };

    let search_data = ZeroEvaluation {
<<<<<<< HEAD
        // search data
        values: search_data_vals,
=======
        values: tree.nodes[0].get_q_val(settings),
>>>>>>> d354dc4d
        policy: pi,
    };
    debug_print!("Debug: ZeroEvaluation search_data created");

<<<<<<< HEAD
    debug_print!("Debug: ZeroEvaluation search_data created");

=======
>>>>>>> d354dc4d
    debug_print!("Debug: End of get_move function");
    (
        best_move.expect("Error"),
        v_p,
        tree.nodes[0].clone().move_idx,
        search_data,
        tree.nodes[0].visits,
    )
}<|MERGE_RESOLUTION|>--- conflicted
+++ resolved
@@ -1,17 +1,10 @@
 use crate::{
     boardmanager::BoardStack,
     cache::{CacheEntryKey, CacheEntryValue},
-<<<<<<< HEAD
     dataformat::{ZeroEvaluation, ZeroValuesPov},
     debug_print,
     executor::Packet,
     mcts_trainer::{Tree, Wdl},
-=======
-    dataformat::ZeroEvaluation,
-    debug_print,
-    executor::Packet,
-    mcts_trainer::Tree,
->>>>>>> d354dc4d
     settings::SearchSettings,
     uci::UCIMsg,
 };
@@ -130,7 +123,6 @@
 
     debug_print!("Debug: All policies: {:?}", all_pol);
     tree.nodes[0].display_full_tree(&tree);
-<<<<<<< HEAD
     let v_p_vals = ZeroValuesPov {
         value: tree.nodes[0].wdl.w - tree.nodes[0].wdl.l,
         wdl: tree.nodes[0].wdl,
@@ -140,10 +132,6 @@
     let v_p = ZeroEvaluation {
         // network evaluation, NOT search/empirical data
         values: v_p_vals,
-=======
-    let v_p = ZeroEvaluation {
-        values: tree.nodes[0].value,
->>>>>>> d354dc4d
         policy: all_pol,
     };
     debug_print!("Debug: ZeroEvaluation v_p created");
@@ -169,21 +157,14 @@
     };
 
     let search_data = ZeroEvaluation {
-<<<<<<< HEAD
         // search data
         values: search_data_vals,
-=======
-        values: tree.nodes[0].get_q_val(settings),
->>>>>>> d354dc4d
         policy: pi,
     };
     debug_print!("Debug: ZeroEvaluation search_data created");
 
-<<<<<<< HEAD
     debug_print!("Debug: ZeroEvaluation search_data created");
 
-=======
->>>>>>> d354dc4d
     debug_print!("Debug: End of get_move function");
     (
         best_move.expect("Error"),
