import matplotlib.pyplot as plt
import io
import re
from concurrent.futures import ProcessPoolExecutor
import functools
<<<<<<< HEAD

=======
>>>>>>> d354dc4d

def extract_data_fmt(input_string):
    # example entry
    # 1710608194100142900 1710608194400395200 executor_0 waiting_for_batch
    return re.findall(r"\d+\s\d+\s\S+\s\S+\s", input_string)

def read_tasks_from_file(file_path):
    with io.open(file_path, "r", encoding="utf-16le") as f:
        tasks_data = f.read()
    return extract_data_fmt(tasks_data)

def process_single_task(task, init_time):
    return [
        (int(task[0]) - init_time) / 1e9,
        (int(task[1]) - init_time) / 1e9,
        task[2],
        task[3],
    ]

def process_single_task(task, init_time):
    return [
        (int(task[0]) - init_time) / 1e9,
        (int(task[1]) - init_time) / 1e9,
        task[2],
        task[3],
    ]


def process_tasks(tasks):
    tasks = [t.replace("\n", "").split(" ") for t in tasks]
    list_of_times = [t[0] for t in tasks]
    list_of_times.sort()
    init_time = int(list_of_times[0])
<<<<<<< HEAD

    partial_process_single_task = functools.partial(
        process_single_task, init_time=init_time
    )

    with ProcessPoolExecutor() as executor:
        results = list(executor.map(partial_process_single_task, tasks))

    return results

=======
    
    partial_process_single_task = functools.partial(process_single_task, init_time=init_time)
    
    with ProcessPoolExecutor() as executor:
        results = list(executor.map(partial_process_single_task, tasks))
    
    return results
>>>>>>> d354dc4d

def plot_schedule(tasks):
    task_desc_colors = {}  # store colours for each task description
    threads = sorted(set(task[2] for task in tasks))
    thread_positions = {thread: index for index, thread in enumerate(threads)}

    plt.figure(figsize=(10, 6))

    for task in sorted(tasks, key=lambda x: x[2]):
        thread_name = task[2]
        thread_index = thread_positions[thread_name]
        overlapping_tasks = [
            t
            for t in tasks
            if t[2] == thread_name and t[0] < task[1] and t[1] > task[0]
        ]
        height = 0.5  # Adjust height here for the vertical space between tasks
        num_overlaps = len(overlapping_tasks)
        if num_overlaps > 1:
            for i, overlap_task in enumerate(overlapping_tasks, start=1):
                color = task_desc_colors.setdefault(
                    overlap_task[3], plt.cm.tab10(len(task_desc_colors) % 10)
                )
                plt.barh(
                    thread_index + (i * height),  # Adjusted height calculation
                    overlap_task[1] - overlap_task[0],
                    left=overlap_task[0],
                    height=height,
                    color=color,
                    edgecolor="black",
                    linewidth=0,
                )
        else:
            color = task_desc_colors.setdefault(
                task[3], plt.cm.tab10(len(task_desc_colors) % 10)
            )

            plt.barh(
                thread_index,
                task[1] - task[0],
                left=task[0],
                height=height,
                color=color,
                label=task[3],
            )

    # Legend creation
    legend_labels = set(task[3] for task in tasks)
    legend_handles = [
        plt.bar(0, 0, color=task_desc_colors[label], label=label)
        for label in legend_labels
    ]
    plt.legend(handles=legend_handles, loc="upper left", bbox_to_anchor=(1.05, 1))

    plt.yticks(
        list(thread_positions.values()),
        [f"Thread {thread_name}" for thread_name in threads],
    )
    plt.xlabel("Time (s)")
    plt.ylabel("Thread")
    plt.title("Thread Schedule")
    plt.grid(True)

    # Set x and y axis limits to start from origin
    plt.xlim(0, max(task[1] for task in tasks))  # Setting x-axis limit
    plt.ylim(-0.5, len(threads) - 0.5)  # Setting y-axis limit

    plt.tight_layout()
    plt.savefig("plt.png")
    # plt.show()

<<<<<<< HEAD

=======
>>>>>>> d354dc4d
if __name__ == "__main__":
    tasks = process_tasks(read_tasks_from_file("logs.txt"))
    plot_schedule(tasks)<|MERGE_RESOLUTION|>--- conflicted
+++ resolved
@@ -3,10 +3,6 @@
 import re
 from concurrent.futures import ProcessPoolExecutor
 import functools
-<<<<<<< HEAD
-
-=======
->>>>>>> d354dc4d
 
 def extract_data_fmt(input_string):
     # example entry
@@ -40,7 +36,6 @@
     list_of_times = [t[0] for t in tasks]
     list_of_times.sort()
     init_time = int(list_of_times[0])
-<<<<<<< HEAD
 
     partial_process_single_task = functools.partial(
         process_single_task, init_time=init_time
@@ -51,15 +46,6 @@
 
     return results
 
-=======
-    
-    partial_process_single_task = functools.partial(process_single_task, init_time=init_time)
-    
-    with ProcessPoolExecutor() as executor:
-        results = list(executor.map(partial_process_single_task, tasks))
-    
-    return results
->>>>>>> d354dc4d
 
 def plot_schedule(tasks):
     task_desc_colors = {}  # store colours for each task description
@@ -131,10 +117,6 @@
     plt.savefig("plt.png")
     # plt.show()
 
-<<<<<<< HEAD
-
-=======
->>>>>>> d354dc4d
 if __name__ == "__main__":
     tasks = process_tasks(read_tasks_from_file("logs.txt"))
     plot_schedule(tasks)